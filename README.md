# 📦 Parsera

[![Website](https://img.shields.io/badge/Site-parsera.org-blue?style=for-the-badge)](https://parsera.org)
[![](https://dcbadge.limes.pink/api/server/https://discord.gg/gYXwgQaT7p?compact=true)](https://discord.gg/gYXwgQaT7p)
[![Downloads](https://img.shields.io/pepy/dt/parsera?style=for-the-badge)](https://pepy.tech/project/parsera)

Lightweight Python library for scraping websites with LLMs. 
You can test it on [Parsera website](https://parsera.org).

## Why Parsera?
Because it's simple and lightweight, with minimal token use which boosts speed and reduces expenses.

## Installation

```shell
pip install parsera
playwright install
```

## Basic usage

If you want to use OpenAI, remember to set up `OPENAI_API_KEY` env variable.
You can do this from python with:
```python
import os

os.environ["OPENAI_API_KEY"] = "YOUR_OPENAI_API_KEY_HERE"
```

Next, you can run a basic version that uses `gpt-4o-mini`
```python
from parsera import Parsera

url = "https://news.ycombinator.com/"
elements = {
    "Title": "News title",
    "Points": "Number of points",
    "Comments": "Number of comments",
}

scraper = Parsera()
result = scraper.run(url=url, elements=elements)
```

`result` variable will contain a json with a list of records:
```json
[
   {
      "Title":"Hacking the largest airline and hotel rewards platform (2023)",
      "Points":"104",
      "Comments":"24"
   },
    ...
]
```

There is also `arun` async method available:
```python
result = await scrapper.arun(url=url, elements=elements)
```

## Running with Jupyter Notebook:
Either place this code at the beginning of your notebook:
```python
import nest_asyncio
nest_asyncio.apply()
```

Or instead of calling `run` method use async `arun`.

## Run with custom model
You can instantiate `Parsera` with any chat model supported by LangChain, for example, to run the model from Azure:  
```python
import os
from langchain_openai import AzureChatOpenAI

llm = AzureChatOpenAI(
    azure_endpoint=os.getenv("AZURE_GPT_BASE_URL"),
    openai_api_version="2023-05-15",
    deployment_name=os.getenv("AZURE_GPT_DEPLOYMENT_NAME"),
    openai_api_key=os.getenv("AZURE_GPT_API_KEY"),
    openai_api_type="azure",
    temperature=0.0,
)

url = "https://news.ycombinator.com/"
elements = {
    "Title": "News title",
    "Points": "Number of points",
    "Comments": "Number of comments",
}
scrapper = Parsera(model=llm)
result = scrapper.run(url=url, elements=elements)
```

<<<<<<< HEAD
You can also use `Parsera` with HuggingFace `Transformers` .
Currently, we only support models that include a `system` token

> You should install `Transformers` with either `pytorch` (recommended) or `TensorFlow 2.0`

[Transformers Installation Guide](https://huggingface.co/docs/transformers/en/installation)

example:
```python
from transformers import pipeline, AutoTokenizer, AutoModelForCausalLM
from parsera.engine.model import HuggingFaceModel
from parsera import Parsera

# Define the URL and elements to scrape
url = "https://news.ycombinator.com/"
elements = {
"Title": "News title",
"Points": "Number of points",
"Comments": "Number of comments",
}

# Initialize model with transformers pipeline
tokenizer = AutoTokenizer.from_pretrained("microsoft/Phi-3-mini-128k-instruct", trust_remote_code=True)
model = AutoModelForCausalLM.from_pretrained("microsoft/Phi-3-mini-128k-instruct", trust_remote_code=True)
pipe = pipeline("text-generation", model=model, tokenizer=tokenizer, max_new_tokens=5000)

# Initialize HuggingFaceModel
llm = HuggingFaceModel(pipeline=pipe)

# Scrapper with HuggingFace model
scrapper = Parsera(model=llm)
result = scrapper.run(url=url, elements=elements)
=======
## Using different extractor types
By default a tabular extractor is used, but you can also use the list or item extractors:
```python
from parsera import Parsera

scraper = Parsera(extractor=Parsera.ExtractorType.LIST)
# or
scraper = Parsera(extractor=Parsera.ExtractorType.ITEM)
```

The tabular extractor is used to find rows of tabular data and has output of the form:
```json
[
    {"name": "name1", "price": "100"},
    {"name": "name2", "price": "150"},
    {"name": "name3", "price": "300"},
]
```

The list extractor is used to find lists of different values and has output of the form:
```json
{
    "name": ["name1", "name2", "name3"],
    "price": ["100", "150", "300"]
}
```

The item extractor is used to get singular items from a page like a title or price and has output of the form:
```json
{
    "name": "name1",
    "price": "100"
}
>>>>>>> 5e2caf2c
```<|MERGE_RESOLUTION|>--- conflicted
+++ resolved
@@ -93,8 +93,7 @@
 result = scrapper.run(url=url, elements=elements)
 ```
 
-<<<<<<< HEAD
-You can also use `Parsera` with HuggingFace `Transformers` .
+## Run local model with HuggingFace `Trasformers`
 Currently, we only support models that include a `system` token
 
 > You should install `Transformers` with either `pytorch` (recommended) or `TensorFlow 2.0`
@@ -126,7 +125,8 @@
 # Scrapper with HuggingFace model
 scrapper = Parsera(model=llm)
 result = scrapper.run(url=url, elements=elements)
-=======
+```
+
 ## Using different extractor types
 By default a tabular extractor is used, but you can also use the list or item extractors:
 ```python
@@ -160,5 +160,4 @@
     "name": "name1",
     "price": "100"
 }
->>>>>>> 5e2caf2c
 ```